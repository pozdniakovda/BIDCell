--- conflicted
+++ resolved
@@ -127,77 +127,6 @@
     y_col = config.transcripts.y_col
     gene_col = config.transcripts.gene_col
 
-<<<<<<< HEAD
-    if not os.path.exists(fp_transcripts_processed):
-        print("Loading transcripts file")
-        fp_transcripts = config.files.fp_transcripts
-        if pathlib.Path(fp_transcripts).suffixes[-1] == ".gz":
-            if ".tsv" in fp_transcripts:
-                df = pd.read_csv(fp_transcripts, sep="\t", compression="gzip")
-            else:
-                df = pd.read_csv(fp_transcripts, compression="gzip")
-        else:
-            if ".tsv" in fp_transcripts:
-                df = pd.read_csv(fp_transcripts, sep="\t")
-            else:
-                df = pd.read_csv(fp_transcripts)
-        print(df.head())
-
-        print("Filtering transcripts")
-        if "qv" in df.columns:
-            df = df[
-                (df["qv"] >= config.transcripts.min_qv)
-                & (~df[gene_col].str.startswith(tuple(transcripts_to_filter)))
-            ]
-        else:
-            df = df[(~df[gene_col].str.startswith(tuple(transcripts_to_filter)))]
-
-        if config.files.fp_selected_genes is not None:
-            with open(dir_dataset + "/" + config.files.fp_selected_genes) as file:
-                selected_genes = [line.rstrip() for line in file]
-            df = df[(df[gene_col].isin(selected_genes))]
-
-        # Scale
-        print(df[x_col].min(), df[x_col].max(), df[y_col].min(), df[y_col].max())
-        df[x_col] = df[x_col].mul(config.affine.scale_ts_x)
-        df[y_col] = df[y_col].mul(config.affine.scale_ts_y)
-        print(df[x_col].min(), df[x_col].max(), df[y_col].min(), df[y_col].max())
-
-        # Shift
-        min_x = df[x_col].min()
-        min_y = df[y_col].min()
-        if config.transcripts.shift_to_origin:
-            with pd.option_context("mode.chained_assignment", None):
-                df.loc[:, x_col] = df[x_col] - min_x + config.affine.global_shift_x
-                df.loc[:, y_col] = df[y_col] - min_y + config.affine.global_shift_y
-
-        size_x = df[x_col].max() + 1
-        size_y = df[y_col].max() + 1
-
-        # Write transform parameters to file
-        fp_affine = os.path.join(dir_dataset, config.files.fp_affine)
-        params = [
-            "scale_ts_x",
-            "scale_ts_y",
-            "min_x",
-            "min_y",
-            "size_x",
-            "size_y",
-            "global_shift_x",
-            "global_shift_y",
-            "origin",
-        ]
-        vals = [
-            config.affine.scale_ts_x,
-            config.affine.scale_ts_y,
-            min_x,
-            min_y,
-            size_x,
-            size_y,
-            config.affine.global_shift_x,
-            config.affine.global_shift_y,
-            config.transcripts.shift_to_origin,
-=======
     # if not os.path.exists(fp_transcripts_processed):
     print("Loading transcripts file")
     fp_transcripts = config.files.fp_transcripts
@@ -218,7 +147,6 @@
         df = df[
             (df["qv"] >= config.transcripts.min_qv)
             & (~df[gene_col].str.startswith(tuple(transcripts_to_filter)))
->>>>>>> 4d070d87
         ]
     else:
         df = df[(~df[gene_col].str.startswith(tuple(transcripts_to_filter)))]
